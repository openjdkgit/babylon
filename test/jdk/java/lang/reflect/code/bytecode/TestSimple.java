--- conflicted
+++ resolved
@@ -229,7 +229,6 @@
     }
 
     @CodeReflection
-<<<<<<< HEAD
     public static int conditionalExpression(int i, int len) {
         return ((i - 1 >= 0) ? i - 1 : len - 1);
     }
@@ -243,7 +242,9 @@
         Assert.assertEquals((int) mh.invoke(5, 10), conditionalExpression(5, 10));
         Assert.assertEquals((int) mh.invoke(0, 10), conditionalExpression(0, 10));
         Assert.assertEquals((int) mh.invoke(0, 50), conditionalExpression(0, 50));
-=======
+    }
+
+    @CodeReflection
     public static boolean xor(boolean a, boolean b) {
         return a ^ b;
     }
@@ -255,7 +256,6 @@
         MethodHandle mh = generate(f);
 
         Assert.assertEquals((boolean) mh.invoke(true, false), xor(true, false));
->>>>>>> 75cc28c1
     }
 
     static MethodHandle generate(CoreOps.FuncOp f) {
