--- conflicted
+++ resolved
@@ -521,13 +521,9 @@
     return program->getKernel(nameLen, name);
 }
 
-<<<<<<< HEAD
 extern "C" long ndrange(long kernelHandle, void *argArray) {
     std::cout << "trampolining through kernelHandle to kernel.ndrange(...) " << std::endl;
-=======
-extern "C" long ndrange(long kernelHandle, int range, void *argArray) {
-  //  std::cout << "trampolining through kernelHandle to kernel.ndrange(...) " << std::endl;
->>>>>>> 75cd5868
+
     Backend::Program::Kernel *kernel = (Backend::Program::Kernel *) kernelHandle;
     kernel->ndrange( argArray);
     return (long) 0;
