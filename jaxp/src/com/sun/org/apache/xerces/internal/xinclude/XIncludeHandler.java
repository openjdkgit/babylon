--- conflicted
+++ resolved
@@ -289,18 +289,8 @@
     protected SymbolTable fSymbolTable;
     protected XMLErrorReporter fErrorReporter;
     protected XMLEntityResolver fEntityResolver;
-<<<<<<< HEAD
     protected XMLSecurityManager fSecurityManager;
-    /**
-     * comma-delimited list of protocols that are allowed for the purpose
-     * of accessing external dtd or entity references
-     */
-    protected String fAccessExternalDTD = EXTERNAL_ACCESS_DEFAULT;
-
-=======
-    protected SecurityManager fSecurityManager;
     protected XMLSecurityPropertyManager fSecurityPropertyMgr;
->>>>>>> 6412341d
 
     // these are needed for text include processing
     protected XIncludeTextReader fXInclude10TextReader;
