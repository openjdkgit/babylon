--- conflicted
+++ resolved
@@ -38,19 +38,15 @@
 import java.lang.constant.ConstantDescs;
 
 import java.lang.reflect.code.Block;
+import java.lang.reflect.code.TypeElement;
 import java.lang.reflect.code.op.CoreOps;
 import java.lang.reflect.code.Op;
 import java.lang.reflect.code.Value;
 import java.lang.reflect.code.descriptor.FieldDesc;
 import java.lang.reflect.code.descriptor.MethodDesc;
 import java.lang.reflect.code.descriptor.MethodTypeDesc;
-<<<<<<< HEAD
+import java.lang.reflect.code.op.CoreOps.ExceptionRegionEnter;
 import java.lang.reflect.code.type.JavaType;
-import java.lang.reflect.code.TypeElement;
-=======
-import java.lang.reflect.code.descriptor.TypeDesc;
-import java.lang.reflect.code.op.CoreOps.ExceptionRegionEnter;
->>>>>>> 38480b4f
 import java.util.ArrayDeque;
 import java.util.ArrayList;
 import java.util.BitSet;
@@ -95,112 +91,6 @@
                 locals.put(varIndex, entryBlock.op(CoreOps.var(Integer.toString(varIndex++), bp)));
             }
 
-<<<<<<< HEAD
-            Block.Builder b = blockMap.get(lb);
-
-            // If a non-entry block has parameters then they correspond to stack arguments
-            // Push back block parameters on the stack, in reverse order to preserve order on the stack
-            if (b.parameters().size() > 0 && !b.isEntryBlock()) {
-                for (int i = b.parameters().size() - 1; i >= 0; i--) {
-                    stack.push(b.parameters().get(i));
-                }
-            }
-
-            int nops = lb.ops().size();
-            for (int i = 0; i < nops - 1; i++) {
-                Op lop = lb.ops().get(i);
-
-                if (lop instanceof BytecodeInstructionOps.LoadInstructionOp inst) {
-                    Op.Result result = b.op(CoreOps.varLoad(locals.get(inst.slot())));
-                    stack.push(result);
-                } else if (lop instanceof BytecodeInstructionOps.StoreInstructionOp inst) {
-                    Value operand = stack.pop();
-
-                    Op.Result local = locals.get(inst.slot());
-                    if (local == null) {
-                        local = b.op(CoreOps.var(Integer.toString(lvm), operand));
-                        locals.put(lvm++, local);
-                    } else {
-                        TypeElement varType = ((CoreOps.VarOp) local.op()).varType();
-                        if (!operand.type().equals(varType)) {
-                            local = b.op(CoreOps.var(Integer.toString(lvm), operand));
-                            locals.put(lvm++, local);
-                        } else {
-                            b.op(CoreOps.varStore(local, operand));
-                        }
-                    }
-                } else if (lop instanceof BytecodeInstructionOps.IIncInstructionOp inst) {
-                    Op.Result local = locals.get(inst.index());
-                    Op.Result v1 = b.op(CoreOps.varLoad(local));
-                    Op.Result v2 = b.op(CoreOps.constant(JavaType.INT, inst.incr()));
-                    Op.Result result = b.op(CoreOps.add(v1, v2));
-                    b.op(CoreOps.varStore(local, result));
-                } else if (lop instanceof BytecodeInstructionOps.LdcInstructionOp inst) {
-                    Op.Result result = b.op(CoreOps.constant(inst.type(), inst.value()));
-                    stack.push(result);
-                } else if (lop instanceof BytecodeInstructionOps.ConstInstructionOp inst) {
-                    Op.Result result = b.op(CoreOps.constant(inst.typeDesc(), inst.value()));
-                    stack.push(result);
-                } else if (lop instanceof BytecodeInstructionOps.BipushInstructionOp inst) {
-                    Op.Result result = b.op(CoreOps.constant(JavaType.INT, inst.value()));
-                    stack.push(result);
-                } else if (lop instanceof BytecodeInstructionOps.AddInstructionOp inst) {
-                    Value operand2 = stack.pop();
-                    Value operand1 = stack.pop();
-                    Op.Result result = b.op(CoreOps.add(operand1, operand2));
-                    stack.push(result);
-                } else if (lop instanceof BytecodeInstructionOps.GetFieldInstructionOp inst) {
-                    if (inst.kind() == BytecodeInstructionOps.FieldKind.INSTANCE) {
-                        Value operand = stack.pop();
-                        Op.Result result = b.op(CoreOps.fieldLoad(inst.desc(), operand));
-                        stack.push(result);
-                    } else {
-                        Op.Result result = b.op(CoreOps.fieldLoad(inst.desc()));
-                        stack.push(result);
-                    }
-                } else if (lop instanceof BytecodeInstructionOps.PutFieldInstructionOp inst) {
-                    Value value = stack.pop();
-                    if (inst.kind() == BytecodeInstructionOps.FieldKind.INSTANCE) {
-                        Value receiver = stack.pop();
-                        Op.Result result = b.op(CoreOps.fieldStore(inst.desc(), receiver, value));
-                        stack.push(result);
-                    } else {
-                        Op.Result result = b.op(CoreOps.fieldStore(inst.desc(), value));
-                        stack.push(result);
-                    }
-                } else if (lop instanceof BytecodeInstructionOps.ArrayStoreInstructionOp inst) {
-                    Value value = stack.pop();
-                    Value index = stack.pop();
-                    Value array = stack.pop();
-                    b.op(CoreOps.arrayStoreOp(array, index, value));
-                } else if (lop instanceof BytecodeInstructionOps.ArrayLoadInstructionOp inst) {
-                    Value index = stack.pop();
-                    Value array = stack.pop();
-                    Op.Result result = b.op(CoreOps.arrayLoadOp(array, index));
-                    stack.push(result);
-                } else if (lop instanceof BytecodeInstructionOps.ArrayLengthInstructionOp inst) {
-                    Value array = stack.pop();
-                    Op.Result result = b.op(CoreOps.arrayLength(array));
-                    stack.push(result);
-                } else if (lop instanceof BytecodeInstructionOps.InvokeInstructionOp inst) {
-                    MethodTypeDesc descriptor = inst.callOpDescriptor();
-
-                    List<Value> operands = new ArrayList<>();
-                    for (int p = 0; p < inst.desc().type().parameters().size(); p++) {
-                        operands.add(stack.pop());
-                    }
-
-                    switch (inst.kind()) {
-                        case VIRTUAL:
-                        case INTERFACE:
-                            operands.add(stack.pop());
-                            // Fallthrough
-                        case STATIC: {
-                            Collections.reverse(operands);
-                            Op.Result result = b.op(CoreOps.invoke(descriptor.returnType(), inst.desc(), operands.toArray(Value[]::new)));
-                            if (!result.type().equals(JavaType.VOID)) {
-                                stack.push(result);
-=======
             final List<CodeElement> elements = codeModel.elementList();
             final BitSet visited = new BitSet();
             int initiallyResolved; // This is counter helping to determine if the remaining code is not accessible ("dead")
@@ -237,7 +127,7 @@
                                     if (lt.label() == ec.tryStart()) {
                                         // Get or create handler with the exception as parameter
                                         Block.Builder handler = blockMap.computeIfAbsent(ec.handler(), _ ->
-                                                entryBlock.block(List.of(TypeDesc.ofNominalDescriptor(
+                                                entryBlock.block(List.of(JavaType.ofNominalDescriptor(
                                                         ec.catchType().map(ClassEntry::asSymbol).orElse(ConstantDescs.CD_Throwable)))));
                                         // Create start block
                                         next = entryBlock.block(stack.stream().map(Value::type).toList());
@@ -272,26 +162,8 @@
                                 stack.clear();
                                 // and skip to a next block
                                 while (i < elements.size() - 1 && !(elements.get(i + 1) instanceof LabelTarget)) i++;
->>>>>>> 38480b4f
-                            }
-                        }
-<<<<<<< HEAD
-                        case SPECIAL: {
-                            if (inst.desc().name().equals("<init>")) {
-                                Collections.reverse(operands);
-
-                                TypeElement ref = descriptor.parameters().get(0);
-                                List<TypeElement> params = descriptor.parameters().subList(1, descriptor.parameters().size());
-                                MethodTypeDesc constructorDescriptor = MethodTypeDesc.methodType(ref, params);
-                                Op.Result result = b.op(CoreOps._new(constructorDescriptor, operands.toArray(Value[]::new)));
-                                stack.push(result);
-                            } else {
-                                operands.add(stack.pop());
-                                Collections.reverse(operands);
-                                Op.Result result = b.op(CoreOps.invoke(descriptor.returnType(), inst.desc(), operands.toArray(Value[]::new)));
-                                if (!result.type().equals(JavaType.VOID)) {
-                                    stack.push(result);
-=======
+                            }
+                        }
                         case BranchInstruction inst when inst.opcode().isUnconditionalBranch() -> {
                             // Get or create target block with parameters constructed from the stack
                             currentBlock.op(CoreOps.branch(blockMap.computeIfAbsent(inst.target(), _ ->
@@ -304,12 +176,12 @@
                             // Conditional branch
                             Value operand = stack.pop();
                             Op cop = switch (inst.opcode()) {
-                                case IFNE -> CoreOps.eq(operand, currentBlock.op(CoreOps.constant(TypeDesc.INT, 0)));
-                                case IFEQ -> CoreOps.neq(operand, currentBlock.op(CoreOps.constant(TypeDesc.INT, 0)));
-                                case IFGE -> CoreOps.lt(operand, currentBlock.op(CoreOps.constant(TypeDesc.INT, 0)));
-                                case IFLE -> CoreOps.gt(operand, currentBlock.op(CoreOps.constant(TypeDesc.INT, 0)));
-                                case IFGT -> CoreOps.le(operand, currentBlock.op(CoreOps.constant(TypeDesc.INT, 0)));
-                                case IFLT -> CoreOps.ge(operand, currentBlock.op(CoreOps.constant(TypeDesc.INT, 0)));
+                                case IFNE -> CoreOps.eq(operand, currentBlock.op(CoreOps.constant(JavaType.INT, 0)));
+                                case IFEQ -> CoreOps.neq(operand, currentBlock.op(CoreOps.constant(JavaType.INT, 0)));
+                                case IFGE -> CoreOps.lt(operand, currentBlock.op(CoreOps.constant(JavaType.INT, 0)));
+                                case IFLE -> CoreOps.gt(operand, currentBlock.op(CoreOps.constant(JavaType.INT, 0)));
+                                case IFGT -> CoreOps.le(operand, currentBlock.op(CoreOps.constant(JavaType.INT, 0)));
+                                case IFLT -> CoreOps.ge(operand, currentBlock.op(CoreOps.constant(JavaType.INT, 0)));
                                 case IF_ICMPNE -> CoreOps.eq(stack.pop(), operand);
                                 case IF_ICMPEQ -> CoreOps.neq(stack.pop(), operand);
                                 case IF_ICMPGE -> CoreOps.lt(stack.pop(), operand);
@@ -366,13 +238,12 @@
                             if (local == null) {
                                 locals.put(inst.slot(), currentBlock.op(CoreOps.var(Integer.toString(varIndex++), operand)));
                             } else {
-                                TypeDesc varType = ((CoreOps.VarOp) local.op()).varType();
+                                TypeElement varType = ((CoreOps.VarOp) local.op()).varType();
                                 if (!operand.type().equals(varType)) {
                                     // @@@ How to override local slots?
                                     locals.put(varIndex, currentBlock.op(CoreOps.var(Integer.toString(varIndex++), operand)));
                                 } else {
                                     currentBlock.op(CoreOps.varStore(local, operand));
->>>>>>> 38480b4f
                                 }
                             }
                         }
@@ -380,180 +251,16 @@
                             Op.Result local = locals.get(inst.slot());
                             currentBlock.op(CoreOps.varStore(local, currentBlock.op(CoreOps.add(
                                     currentBlock.op(CoreOps.varLoad(local)),
-                                    currentBlock.op(CoreOps.constant(TypeDesc.INT, inst.constant()))))));
-                        }
-<<<<<<< HEAD
-                    } else {
-                        throw new UnsupportedOperationException("new must be followed by dup and invokespecial");
-                    }
-
-                    i++;
-                } else if (lop instanceof BytecodeInstructionOps.NewArrayInstructionOp inst) {
-                    Value length = stack.pop();
-                    Op.Result result = b.op(CoreOps.newArray(JavaType.type((JavaType) inst.desc(), 1), length));
-                    stack.push(result);
-                } else if (lop instanceof BytecodeInstructionOps.MultiNewArrayInstructionOp inst) {
-                    int dims = inst.dims();
-                    Value[] counts = new Value[dims];
-                    for (int d = dims - 1; d >= 0; d--) {
-                        counts[d] = stack.pop();
-                    }
-                    MethodTypeDesc m = MethodTypeDesc.methodType(inst.desc(), Collections.nCopies(dims, JavaType.INT));
-                    Op.Result result = b.op(CoreOps._new(m, counts));
-                    stack.push(result);
-                } else if (lop instanceof BytecodeInstructionOps.CheckCastInstructionOp inst) {
-                    Value instance = stack.pop();
-                    Op.Result result = b.op(CoreOps.cast(inst.desc(), instance));
-                    stack.push(result);
-                } else if (lop instanceof BytecodeInstructionOps.PopInstructionOp inst) {
-                    stack.pop();
-                } else if (lop instanceof BytecodeInstructionOps.DupInstructionOp inst) {
-                    stack.push(stack.peek());
-                } else if (lop instanceof BytecodeInstructionOps.Frame inst) {
-                    // Ignore
-                } else {
-                    throw new UnsupportedOperationException("Unsupported operation: " + lop.opName());
-                }
-            }
-
-            Op ltop = lb.terminatingOp();
-            if (ltop instanceof BytecodeInstructionOps.GotoInstructionOp inst) {
-                Block slb = inst.successors().get(0).targetBlock();
-                Block.Reference sb;
-                // If the block has block parameters for stack operands then
-                // pop arguments off the stack and use as successor arguments
-                if (!slb.parameters().isEmpty()) {
-                    List<Value> args = new ArrayList<>();
-                    for (int x = 0; x < slb.parameters().size(); x++) {
-                        args.add(stack.pop());
-                    }
-                    sb = blockMap.get(slb).successor(args);
-                } else {
-                    sb = blockMap.get(slb).successor();
-                }
-                b.op(CoreOps.branch(sb));
-
-                wl.push(slb);
-            } else if (ltop instanceof BytecodeInstructionOps.IfInstructionOp inst) {
-                Value operand = stack.pop();
-                Value zero = b.op(CoreOps.constant(JavaType.INT, 0));
-
-                if (!stack.isEmpty()) {
-                    throw new UnsupportedOperationException("Operands on stack for branch not supported");
-                }
-
-                BytecodeInstructionOps.Comparison cond = inst.cond().inverse();
-                Op cop = switch (cond) {
-                    case EQ -> CoreOps.eq(operand, zero);
-                    case NE -> CoreOps.neq(operand, zero);
-                    case LT -> CoreOps.lt(operand, zero);
-                    case GT -> CoreOps.gt(operand, zero);
-                    default -> throw new UnsupportedOperationException("Unsupported condition " + cond);
-                };
-
-                Block fslb = inst.successors().get(0).targetBlock();
-                Block tslb = inst.successors().get(1).targetBlock();
-                b.op(CoreOps.conditionalBranch(b.op(cop), blockMap.get(fslb).successor(), blockMap.get(tslb).successor()));
-
-                wl.push(tslb);
-                wl.push(fslb);
-            } else if (ltop instanceof BytecodeInstructionOps.IfcmpInstructionOp inst) {
-                Value operand2 = stack.pop();
-                Value operand1 = stack.pop();
-
-                if (!stack.isEmpty()) {
-                    throw new UnsupportedOperationException("Operands on stack for branch not supported");
-                }
-
-                BytecodeInstructionOps.Comparison cond = inst.cond().inverse();
-                Op cop = switch (cond) {
-                    case EQ -> CoreOps.eq(operand1, operand2);
-                    case NE -> CoreOps.neq(operand1, operand2);
-                    case LT -> CoreOps.lt(operand1, operand2);
-                    case GT -> CoreOps.gt(operand1, operand2);
-                    default -> throw new UnsupportedOperationException("Unsupported condition " + cond);
-                };
-
-                Block tslb = inst.trueBranch();
-                Block fslb = inst.falseBranch();
-                b.op(CoreOps.conditionalBranch(b.op(cop), blockMap.get(fslb).successor(), blockMap.get(tslb).successor()));
-
-                wl.push(tslb);
-                wl.push(fslb);
-            } else if (ltop instanceof BytecodeInstructionOps.ReturnInstructionOp inst) {
-                Value operand = stack.pop();
-                b.op(CoreOps._return(operand));
-            } else if (ltop instanceof BytecodeInstructionOps.VoidReturnInstructionOp inst) {
-                b.op(CoreOps._return());
-            } else {
-                throw new UnsupportedOperationException("Unsupported terminating operation: " + ltop.opName());
-            }
-        }
-    }
-
-
-    //
-    // Lift to bytecode dialect
-
-    static final class LiftContext {
-        final Map<BytecodeBasicBlock, Block.Builder> blockMap = new HashMap<>();
-    }
-
-    public static CoreOps.FuncOp liftToBytecodeDialect(byte[] classdata, String methodName) {
-        BytecodeMethodBody bcr = createBodyForMethod(classdata, methodName);
-
-        MethodTypeDesc methodTypeDescriptor = MethodTypeDesc.ofNominalDescriptor(bcr.methodModel.methodTypeSymbol());
-
-        CoreOps.FuncOp f = CoreOps.func(
-                bcr.methodModel.methodName().stringValue(),
-                methodTypeDescriptor).body(entryBlock -> {
-            LiftContext c = new LiftContext();
-
-            // Create blocks
-            int count = 0;
-            for (BytecodeBasicBlock bcb : bcr.blocks) {
-                Block.Builder b = count > 0 ? entryBlock.block() : entryBlock;
-
-                count++;
-                c.blockMap.put(bcb, b);
-            }
-
-            // Process blocks
-            for (BytecodeBasicBlock bcb : bcr.blocks) {
-                Block.Builder b = c.blockMap.get(bcb);
-
-                // Add exception parameter to catch handler blocks
-                for (ExceptionCatch tryCatchBlock : bcr.codeModel.exceptionHandlers()) {
-                    BytecodeBasicBlock handler = bcr.blockMap.get(tryCatchBlock.handler());
-                    if (handler == bcb) {
-                        if (b.parameters().size() == 0) {
-                            TypeElement throwableType = tryCatchBlock.catchType()
-                                    .map(ClassEntry::asSymbol)
-                                    .map(JavaType::ofNominalDescriptor)
-                                    .orElse(null);
-                            if (throwableType != null) {
-                                b.parameter(throwableType);
-                            }
-                        }
-                        break;
-                    }
-                }
-
-                // If the frame has operand stack elements then represent as block arguments
-                if (bcb.frame != null) {
-                    BytecodeInstructionOps.Frame frame = BytecodeInstructionOps.frame(bcb.frame);
-                    if (frame.hasOperandStackElements()) {
-                        for (TypeElement t : frame.operandStackTypes()) {
-                            b.parameter(t);
-=======
+                                    currentBlock.op(CoreOps.constant(JavaType.INT, inst.constant()))))));
+                        }
                         case ConstantInstruction inst -> {
                             stack.push(currentBlock.op(switch (inst.constantValue()) {
-                                case ClassDesc v -> CoreOps.constant(TypeDesc.J_L_CLASS, TypeDesc.ofNominalDescriptor(v));
-                                case Double v -> CoreOps.constant(TypeDesc.DOUBLE, v);
-                                case Float v -> CoreOps.constant(TypeDesc.FLOAT, v);
-                                case Integer v -> CoreOps.constant(TypeDesc.INT, v);
-                                case Long v -> CoreOps.constant(TypeDesc.LONG, v);
-                                case String v -> CoreOps.constant(TypeDesc.J_L_STRING, v);
+                                case ClassDesc v -> CoreOps.constant(JavaType.J_L_CLASS, JavaType.ofNominalDescriptor(v));
+                                case Double v -> CoreOps.constant(JavaType.DOUBLE, v);
+                                case Float v -> CoreOps.constant(JavaType.FLOAT, v);
+                                case Integer v -> CoreOps.constant(JavaType.INT, v);
+                                case Long v -> CoreOps.constant(JavaType.LONG, v);
+                                case String v -> CoreOps.constant(JavaType.J_L_STRING, v);
                                 default ->
                                     // @@@ MethodType, MethodHandle, ConstantDynamic
                                     throw new IllegalArgumentException("Unsupported constant value: " + inst.constantValue());
@@ -582,9 +289,9 @@
                         }
                         case FieldInstruction inst -> {
                                 FieldDesc fd = FieldDesc.field(
-                                        TypeDesc.ofNominalDescriptor(inst.owner().asSymbol()),
+                                        JavaType.ofNominalDescriptor(inst.owner().asSymbol()),
                                         inst.name().stringValue(),
-                                        TypeDesc.ofNominalDescriptor(inst.typeSymbol()));
+                                        JavaType.ofNominalDescriptor(inst.typeSymbol()));
                                 switch (inst.opcode()) {
                                     case GETFIELD ->
                                         stack.push(currentBlock.op(CoreOps.fieldLoad(fd, stack.pop())));
@@ -615,7 +322,10 @@
                             for (var _ : mType.parameters()) {
                                 operands.add(stack.pop());
                             }
-                            MethodDesc mDesc = MethodDesc.method(TypeDesc.ofNominalDescriptor(inst.owner().asSymbol()), inst.name().stringValue(), mType);
+                            MethodDesc mDesc = MethodDesc.method(
+                                    JavaType.ofNominalDescriptor(inst.owner().asSymbol()),
+                                    inst.name().stringValue(),
+                                    mType);
                             Op.Result result = switch (inst.opcode()) {
                                 case INVOKEVIRTUAL, INVOKEINTERFACE -> {
                                     operands.add(stack.pop());
@@ -638,7 +348,7 @@
                                 default ->
                                     throw new IllegalArgumentException("Unsupported invocation opcode: " + inst.opcode());
                             };
-                            if (!result.type().equals(TypeDesc.VOID)) {
+                            if (!result.type().equals(JavaType.VOID)) {
                                 stack.push(result);
                             }
                         }
@@ -653,19 +363,18 @@
                             } else {
                                 throw new UnsupportedOperationException("New must be followed by dup and invokespecial for <init>");
                             }
->>>>>>> 38480b4f
                         }
                         case NewPrimitiveArrayInstruction inst -> {
                             stack.push(currentBlock.op(CoreOps.newArray(
                                     switch (inst.typeKind()) {
-                                        case BooleanType -> TypeDesc.BOOLEAN_ARRAY;
-                                        case ByteType -> TypeDesc.BYTE_ARRAY;
-                                        case CharType -> TypeDesc.CHAR_ARRAY;
-                                        case DoubleType -> TypeDesc.DOUBLE_ARRAY;
-                                        case FloatType -> TypeDesc.FLOAT_ARRAY;
-                                        case IntType -> TypeDesc.INT_ARRAY;
-                                        case LongType -> TypeDesc.LONG_ARRAY;
-                                        case ShortType -> TypeDesc.SHORT_ARRAY;
+                                        case BooleanType -> JavaType.BOOLEAN_ARRAY;
+                                        case ByteType -> JavaType.BYTE_ARRAY;
+                                        case CharType -> JavaType.CHAR_ARRAY;
+                                        case DoubleType -> JavaType.DOUBLE_ARRAY;
+                                        case FloatType -> JavaType.FLOAT_ARRAY;
+                                        case IntType -> JavaType.INT_ARRAY;
+                                        case LongType -> JavaType.LONG_ARRAY;
+                                        case ShortType -> JavaType.SHORT_ARRAY;
                                         default ->
                                                 throw new UnsupportedOperationException("Unsupported new primitive array type: " + inst.typeKind());
                                     },
@@ -673,18 +382,18 @@
                         }
                         case NewReferenceArrayInstruction inst -> {
                             stack.push(currentBlock.op(CoreOps.newArray(
-                                    TypeDesc.type(TypeDesc.ofNominalDescriptor(inst.componentType().asSymbol()), 1),
+                                    JavaType.type(JavaType.ofNominalDescriptor(inst.componentType().asSymbol()), 1),
                                     stack.pop())));
                         }
                         case NewMultiArrayInstruction inst -> {
                             stack.push(currentBlock.op(CoreOps._new(
                                     MethodTypeDesc.methodType(
-                                            TypeDesc.ofNominalDescriptor(inst.arrayType().asSymbol()),
-                                            Collections.nCopies(inst.dimensions(), TypeDesc.INT)),
+                                            JavaType.ofNominalDescriptor(inst.arrayType().asSymbol()),
+                                            Collections.nCopies(inst.dimensions(), JavaType.INT)),
                                     IntStream.range(0, inst.dimensions()).mapToObj(_ -> stack.pop()).toList().reversed())));
                         }
                         case TypeCheckInstruction inst when inst.opcode() == Opcode.CHECKCAST -> {
-                            stack.push(currentBlock.op(CoreOps.cast(TypeDesc.ofNominalDescriptor(inst.type().asSymbol()), stack.pop())));
+                            stack.push(currentBlock.op(CoreOps.cast(JavaType.ofNominalDescriptor(inst.type().asSymbol()), stack.pop())));
                         }
                         case StackInstruction inst -> {
                             switch (inst.opcode()) {
