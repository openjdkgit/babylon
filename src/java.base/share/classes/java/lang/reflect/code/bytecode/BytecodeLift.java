--- conflicted
+++ resolved
@@ -74,14 +74,10 @@
     }
 
     public static CoreOps.FuncOp lift(MethodModel methodModel) {
-<<<<<<< HEAD
         if (!methodModel.flags().has(AccessFlag.STATIC)) {
             throw new IllegalArgumentException("Unsuported lift of non-static method: " + methodModel);
         }
-        MethodTypeDesc mtd = MethodTypeDesc.ofNominalDescriptor(methodModel.methodTypeSymbol());
-=======
         FunctionType mt = MethodRef.ofNominalDescriptor(methodModel.methodTypeSymbol());
->>>>>>> 6bc5733d
         return CoreOps.func(
                 methodModel.methodName().stringValue(),
                 mt).body(entryBlock -> {
