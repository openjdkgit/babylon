/*
 * Copyright (c) 2012, 2024, Oracle and/or its affiliates. All rights reserved.
 * DO NOT ALTER OR REMOVE COPYRIGHT NOTICES OR THIS FILE HEADER.
 *
 * This code is free software; you can redistribute it and/or modify it
 * under the terms of the GNU General Public License version 2 only, as
 * published by the Free Software Foundation.  Oracle designates this
 * particular file as subject to the "Classpath" exception as provided
 * by Oracle in the LICENSE file that accompanied this code.
 *
 * This code is distributed in the hope that it will be useful, but WITHOUT
 * ANY WARRANTY; without even the implied warranty of MERCHANTABILITY or
 * FITNESS FOR A PARTICULAR PURPOSE.  See the GNU General Public License
 * version 2 for more details (a copy is included in the LICENSE file that
 * accompanied this code).
 *
 * You should have received a copy of the GNU General Public License version
 * 2 along with this work; if not, write to the Free Software Foundation,
 * Inc., 51 Franklin St, Fifth Floor, Boston, MA 02110-1301 USA.
 *
 * Please contact Oracle, 500 Oracle Parkway, Redwood Shores, CA 94065 USA
 * or visit www.oracle.com if you need additional information or have any
 * questions.
 */

package java.lang.invoke;

import sun.invoke.util.VerifyAccess;
import sun.invoke.util.VerifyType;
import sun.invoke.util.Wrapper;

import java.lang.classfile.*;
import java.lang.classfile.attribute.RuntimeVisibleAnnotationsAttribute;
import java.lang.classfile.attribute.SourceFileAttribute;
import java.lang.classfile.constantpool.ClassEntry;
import java.lang.classfile.constantpool.ConstantPoolBuilder;
import java.lang.classfile.constantpool.FieldRefEntry;
import java.lang.classfile.instruction.SwitchCase;
import java.lang.constant.ClassDesc;
import java.lang.constant.ConstantDesc;
import java.lang.constant.MethodTypeDesc;
import java.lang.invoke.LambdaForm.BasicType;
import java.lang.invoke.LambdaForm.Name;
import java.lang.invoke.LambdaForm.NamedFunction;
import java.lang.reflect.Modifier;
import java.util.ArrayList;
import java.util.Arrays;
import java.util.HashMap;
import java.util.List;
import java.util.function.Consumer;
import java.util.stream.Stream;
import jdk.internal.constant.MethodTypeDescImpl;
import jdk.internal.constant.ReferenceClassDescImpl;

import static java.lang.classfile.ClassFile.*;
import static java.lang.constant.ConstantDescs.*;
import static java.lang.invoke.LambdaForm.*;
import static java.lang.invoke.LambdaForm.BasicType.*;
import static java.lang.invoke.MethodHandleNatives.Constants.*;
import static java.lang.invoke.MethodHandleStatics.*;
import static java.lang.invoke.MethodHandles.Lookup.IMPL_LOOKUP;
import static jdk.internal.constant.ConstantUtils.concat;
import static jdk.internal.constant.ConstantUtils.validateInternalClassName;

/**
 * Code generation backend for LambdaForm.
 * <p>
 * @author John Rose, JSR 292 EG
 */
class InvokerBytecodeGenerator {
    /** Define class names for convenience. */
    private static final ClassDesc CD_CasesHolder = ReferenceClassDescImpl.ofValidated("Ljava/lang/invoke/MethodHandleImpl$CasesHolder;");
    private static final ClassDesc CD_DirectMethodHandle = ReferenceClassDescImpl.ofValidated("Ljava/lang/invoke/DirectMethodHandle;");
    private static final ClassDesc CD_MemberName = ReferenceClassDescImpl.ofValidated("Ljava/lang/invoke/MemberName;");
    private static final ClassDesc CD_MethodHandleImpl = ReferenceClassDescImpl.ofValidated("Ljava/lang/invoke/MethodHandleImpl;");
    private static final ClassDesc CD_LambdaForm = ReferenceClassDescImpl.ofValidated("Ljava/lang/invoke/LambdaForm;");
    private static final ClassDesc CD_LambdaForm_Name = ReferenceClassDescImpl.ofValidated("Ljava/lang/invoke/LambdaForm$Name;");
    private static final ClassDesc CD_LoopClauses = ReferenceClassDescImpl.ofValidated("Ljava/lang/invoke/MethodHandleImpl$LoopClauses;");
    private static final ClassDesc CD_Object_array  = ReferenceClassDescImpl.ofValidated("[Ljava/lang/Object;");
    private static final ClassDesc CD_MethodHandle_array = ReferenceClassDescImpl.ofValidated("[Ljava/lang/invoke/MethodHandle;");
    private static final ClassDesc CD_MethodHandle_array2 = ReferenceClassDescImpl.ofValidated("[[Ljava/lang/invoke/MethodHandle;");

    private static final MethodTypeDesc MTD_boolean_Object = MethodTypeDescImpl.ofValidated(CD_boolean, CD_Object);
    private static final MethodTypeDesc MTD_Object_int = MethodTypeDescImpl.ofValidated(CD_Object, CD_int);
    private static final MethodTypeDesc MTD_Object_Class = MethodTypeDescImpl.ofValidated(CD_Object, CD_Class);
    private static final MethodTypeDesc MTD_Object_Object = MethodTypeDescImpl.ofValidated(CD_Object, CD_Object);

    private static final String CLASS_PREFIX = "java/lang/invoke/LambdaForm$";
    private static final String SOURCE_PREFIX = "LambdaForm$";

    /** Name of its super class*/
    static final ClassDesc INVOKER_SUPER_DESC = CD_Object;

    /** Name of new class */
    private final String name;
    private final String className;
    private final ConstantPoolBuilder pool = ConstantPoolBuilder.of();
    private final ClassEntry classEntry;

    private final LambdaForm lambdaForm;
    private final String     invokerName;
    private final MethodType invokerType;

    /** Info about local variables in compiled lambda form */
    private int[]       localsMap;    // index
    private Class<?>[]  localClasses; // type

    private final List<ClassData> classData = new ArrayList<>();

    private static final MemberName.Factory MEMBERNAME_FACTORY = MemberName.getFactory();
    private static final Class<?> HOST_CLASS = LambdaForm.class;
    private static final MethodHandles.Lookup LOOKUP = lookup();

    private static MethodHandles.Lookup lookup() {
        try {
            return MethodHandles.privateLookupIn(HOST_CLASS, IMPL_LOOKUP);
        } catch (IllegalAccessException e) {
            throw newInternalError(e);
        }
    }

    /** Main constructor; other constructors delegate to this one. */
    private InvokerBytecodeGenerator(LambdaForm lambdaForm, int localsMapSize,
                                     String name, String invokerName, MethodType invokerType) {
        int p = invokerName.indexOf('.');
        if (p > -1) {
            name = invokerName.substring(0, p);
            invokerName = invokerName.substring(p + 1);
        }
        if (dumper().isEnabled()) {
            name = makeDumpableClassName(name);
        }
        this.name = name;
        this.className = CLASS_PREFIX.concat(name);
        validateInternalClassName(name);
        this.classEntry = pool.classEntry(ReferenceClassDescImpl.ofValidated(concat("L", className, ";")));
        this.lambdaForm = lambdaForm;
        this.invokerName = invokerName;
        this.invokerType = invokerType;
        this.localsMap = new int[localsMapSize+1]; // last entry of localsMap is count of allocated local slots
        this.localClasses = new Class<?>[localsMapSize+1];
    }

    /** For generating LambdaForm interpreter entry points. */
    private InvokerBytecodeGenerator(String name, String invokerName, MethodType invokerType) {
        this(null, invokerType.parameterCount(),
             name, invokerName, invokerType);
        MethodType mt = invokerType.erase();
        // Create an array to map name indexes to locals indexes.
        localsMap[0] = 0; // localsMap has at least one element
        for (int i = 1, index = 0; i < localsMap.length; i++) {
            Class<?> cl = mt.parameterType(i - 1);
            index += (cl == long.class || cl == double.class) ? 2 : 1;
            localsMap[i] = index;
        }
    }

    /** For generating customized code for a single LambdaForm. */
    private InvokerBytecodeGenerator(String name, LambdaForm form, MethodType invokerType) {
        this(name, form.lambdaName(), form, invokerType);
    }

    /** For generating customized code for a single LambdaForm. */
    InvokerBytecodeGenerator(String name, String invokerName,
            LambdaForm form, MethodType invokerType) {
        this(form, form.names.length,
             name, invokerName, invokerType);
        // Create an array to map name indexes to locals indexes.
        Name[] names = form.names;
        for (int i = 0, index = 0; i < localsMap.length; i++) {
            localsMap[i] = index;
            if (i < names.length) {
                BasicType type = names[i].type();
                index += type.basicTypeSlots();
            }
        }
    }

    /** instance counters for dumped classes */
    private static final HashMap<String,Integer> DUMP_CLASS_FILES_COUNTERS =
            dumper().isEnabled() ?  new HashMap<>(): null;

    private static String makeDumpableClassName(String className) {
        Integer ctr;
        synchronized (DUMP_CLASS_FILES_COUNTERS) {
            ctr = DUMP_CLASS_FILES_COUNTERS.get(className);
            if (ctr == null)  ctr = 0;
            DUMP_CLASS_FILES_COUNTERS.put(className, ctr+1);
        }

        var buf = new StringBuilder(className.length() + 3).append(className);
        int ctrVal = ctr;
        if (ctrVal < 10) {
            buf.repeat('0', 2);
        } else if (ctrVal < 100) {
            buf.append('0');
        }
        buf.append(ctrVal);
        return buf.toString();
    }

    record ClassData(FieldRefEntry field, Object value) {}

    FieldRefEntry classData(ClassFileBuilder<?, ?> cfb, Object arg, ClassDesc desc) {
        // unique static variable name
        String name;
        List<ClassData> classData = this.classData;
        if (dumper().isEnabled()) {
            Class<?> c = arg.getClass();
            while (c.isArray()) {
                c = c.getComponentType();
            }
            name = "_DATA_" + c.getSimpleName() + "_" + classData.size();
        } else {
            name = "_D_" + classData.size();
        }
        var field = pool.fieldRefEntry(classEntry, pool.nameAndTypeEntry(name, desc));
        classData.add(new ClassData(field, arg));
        return field;
    }

    /**
     * Extract the MemberName of a newly-defined method.
     */
    private MemberName loadMethod(byte[] classFile) {
        Class<?> invokerClass = LOOKUP.makeHiddenClassDefiner(className, classFile, dumper())
                                      .defineClass(true, classDataValues());
        return resolveInvokerMember(invokerClass, invokerName, invokerType);
    }

    private static MemberName resolveInvokerMember(Class<?> invokerClass, String name, MethodType type) {
        MemberName member = new MemberName(invokerClass, name, type, REF_invokeStatic);
        try {
            member = MEMBERNAME_FACTORY.resolveOrFail(REF_invokeStatic, member,
                                                      HOST_CLASS, LM_TRUSTED,
                                                      ReflectiveOperationException.class);
        } catch (ReflectiveOperationException e) {
            throw newInternalError(e);
        }
        return member;
    }

    /**
     * Set up class file generation.
     */
    private byte[] classFileSetup(Consumer<? super ClassBuilder> config) {
        try {
            return ClassFile.of().build(classEntry, pool, new Consumer<>() {
                @Override
                public void accept(ClassBuilder clb) {
                    clb.withFlags(ACC_ABSTRACT | ACC_SUPER)
                       .withSuperclass(INVOKER_SUPER_DESC)
                       .with(SourceFileAttribute.of(clb.constantPool().utf8Entry(SOURCE_PREFIX + name)));
                    config.accept(clb);
                }
            });
        } catch (RuntimeException e) {
            throw new BytecodeGenerationException(e);
        }
    }

    private void methodSetup(ClassBuilder clb, Consumer<? super MethodBuilder> config) {
        var invokerDesc = methodDesc(invokerType);
        clb.withMethod(invokerName, invokerDesc, ACC_STATIC, config);
    }

    /**
     * Returns the class data object that will be passed to `Lookup.defineHiddenClassWithClassData`.
     * The classData is loaded in the <clinit> method of the generated class.
     * If the class data contains only one single object, this method returns  that single object.
     * If the class data contains more than one objects, this method returns a List.
     *
     * This method returns null if no class data.
     */
    private Object classDataValues() {
        final List<ClassData> cd = classData;
        int size = cd.size();
        return switch (size) {
            case 0 -> null;             // special case (classData is not used by <clinit>)
            case 1 -> cd.get(0).value;  // special case (single object)
            case 2 -> List.of(cd.get(0).value, cd.get(1).value);
            case 3 -> List.of(cd.get(0).value, cd.get(1).value, cd.get(2).value);
            case 4 -> List.of(cd.get(0).value, cd.get(1).value, cd.get(2).value, cd.get(3).value);
            default -> {
                Object[] data = new Object[size];
                for (int i = 0; i < size; i++) {
                    data[i] = classData.get(i).value;
                }
                yield List.of(data);
            }
        };
    }

    /*
     * <clinit> to initialize the static final fields with the live class data
     * LambdaForms can't use condy due to bootstrapping issue.
     */
    static void clinit(ClassBuilder clb, ClassEntry classEntry, List<ClassData> classData) {
        if (classData.isEmpty())
            return;

        clb.withMethodBody(CLASS_INIT_NAME, MTD_void, ACC_STATIC, new Consumer<>() {
            @Override
            public void accept(CodeBuilder cob) {
                cob.ldc(classEntry)
                   .invokestatic(CD_MethodHandles, "classData", MTD_Object_Class);
                int size = classData.size();
                if (size == 1) {
                    var field = classData.getFirst().field;
                    // add the static field
                    clb.withField(field.name(), field.type(), ACC_STATIC | ACC_FINAL);

                    var ft = field.typeSymbol();
                    if (ft != CD_Object)
                        cob.checkcast(ft);
                    cob.putstatic(field);
                } else {
                    cob.checkcast(CD_List)
                       .astore(0);
                    int index = 0;
                    var listGet = cob.constantPool().interfaceMethodRefEntry(CD_List, "get", MTD_Object_int);
                    for (int i = 0; i < size; i++) {
                        var field = classData.get(i).field;
                        // add the static field
                        clb.withField(field.name(), field.type(), ACC_STATIC | ACC_FINAL);
                        // initialize the static field
                        cob.aload(0)
                           .loadConstant(index++)
                           .invokeinterface(listGet);
                        var ft = field.typeSymbol();
                        if (ft != CD_Object)
                            cob.checkcast(ft);
                        cob.putstatic(field);
                    }
                }
                cob.return_();
            }
        });
    }

    private void emitLoadInsn(CodeBuilder cob, TypeKind type, int index) {
        cob.loadLocal(type, localsMap[index]);
    }

    private void emitStoreInsn(CodeBuilder cob, TypeKind type, int index) {
        cob.storeLocal(type, localsMap[index]);
    }

    /**
     * Emit a boxing call.
     */
    private void emitBoxing(CodeBuilder cob, TypeKind tk) {
        TypeConvertingMethodAdapter.box(cob, tk);
    }

    /**
     * Emit an unboxing call (plus preceding checkcast).
     */
    private void emitUnboxing(CodeBuilder cob, TypeKind target) {
        switch (target) {
            case BOOLEAN -> emitReferenceCast(cob, Boolean.class, null);
            case CHAR -> emitReferenceCast(cob, Character.class, null);
            case BYTE, DOUBLE, FLOAT, INT, LONG, SHORT ->
                emitReferenceCast(cob, Number.class, null);
            default -> {}
        }
        TypeConvertingMethodAdapter.unbox(cob, target);
    }

    /**
     * Emit an implicit conversion for an argument which must be of the given pclass.
     * This is usually a no-op, except when pclass is a subword type or a reference other than Object or an interface.
     *
     * @param ptype type of value present on stack
     * @param pclass type of value required on stack
     * @param arg compile-time representation of value on stack (Node, constant) or null if none
     */
    private void emitImplicitConversion(CodeBuilder cob, BasicType ptype, Class<?> pclass, Object arg) {
        assert(basicType(pclass) == ptype);  // boxing/unboxing handled by caller
        if (pclass == ptype.basicTypeClass() && ptype != L_TYPE)
            return;   // nothing to do
        switch (ptype) {
            case L_TYPE:
                if (VerifyType.isNullConversion(Object.class, pclass, false)) {
                    if (PROFILE_LEVEL > 0)
                        emitReferenceCast(cob, Object.class, arg);
                    return;
                }
                emitReferenceCast(cob, pclass, arg);
                return;
            case I_TYPE:
                if (!VerifyType.isNullConversion(int.class, pclass, false))
                    emitPrimCast(cob, ptype.basicTypeKind(), TypeKind.from(pclass));
                return;
        }
        throw newInternalError("bad implicit conversion: tc="+ptype+": "+pclass);
    }

    /** Update localClasses type map.  Return true if the information is already present. */
    private boolean assertStaticType(Class<?> cls, Name n) {
        int local = n.index();
        Class<?> aclass = localClasses[local];
        if (aclass != null && (aclass == cls || cls.isAssignableFrom(aclass))) {
            return true;  // type info is already present
        } else if (aclass == null || aclass.isAssignableFrom(cls)) {
            localClasses[local] = cls;  // type info can be improved
        }
        return false;
    }

    private void emitReferenceCast(CodeBuilder cob, Class<?> cls, Object arg) {
        Name writeBack = null;  // local to write back result
        if (arg instanceof Name n) {
            if (lambdaForm.useCount(n) > 1) {
                // This guy gets used more than once.
                writeBack = n;
                if (assertStaticType(cls, n)) {
                    return; // this cast was already performed
                }
            }
        }
        if (isStaticallyNameable(cls)) {
            ClassDesc sig = classDesc(cls);
            cob.checkcast(sig);
        } else {
            cob.getstatic(classData(cob, cls, CD_Class))
               .swap()
               .invokevirtual(CD_Class, "cast", MTD_Object_Object);
            if (Object[].class.isAssignableFrom(cls))
                cob.checkcast(CD_Object_array);
            else if (PROFILE_LEVEL > 0)
                cob.checkcast(CD_Object);
        }
        if (writeBack != null) {
            cob.dup();
            emitStoreInsn(cob, TypeKind.REFERENCE, writeBack.index());
        }
    }

    private static MemberName resolveFrom(String name, MethodType type, Class<?> holder) {
        assert(!UNSAFE.shouldBeInitialized(holder)) : holder + "not initialized";
        MemberName member = new MemberName(holder, name, type, REF_invokeStatic);
        MemberName resolvedMember = MemberName.getFactory().resolveOrNull(REF_invokeStatic, member, holder, LM_TRUSTED);
        traceLambdaForm(name, type, holder, resolvedMember);
        return resolvedMember;
    }

    private static MemberName lookupPregenerated(LambdaForm form, MethodType invokerType) {
        if (form.customized != null) {
            // No pre-generated version for customized LF
            return null;
        }
        String name = form.kind.methodName;
        switch (form.kind) {
            case BOUND_REINVOKER: {
                name = name + "_" + BoundMethodHandle.speciesDataFor(form).key();
                return resolveFrom(name, invokerType, DelegatingMethodHandle.Holder.class);
            }
            case DELEGATE:                  return resolveFrom(name, invokerType, DelegatingMethodHandle.Holder.class);
            case ZERO:                      // fall-through
            case IDENTITY: {
                name = name + "_" + form.returnType().basicTypeChar();
                return resolveFrom(name, invokerType, LambdaForm.Holder.class);
            }
            case EXACT_INVOKER:             // fall-through
            case EXACT_LINKER:              // fall-through
            case LINK_TO_CALL_SITE:         // fall-through
            case LINK_TO_TARGET_METHOD:     // fall-through
            case GENERIC_INVOKER:           // fall-through
            case GENERIC_LINKER:            return resolveFrom(name, invokerType, Invokers.Holder.class);
            case GET_REFERENCE:             // fall-through
            case GET_BOOLEAN:               // fall-through
            case GET_BYTE:                  // fall-through
            case GET_CHAR:                  // fall-through
            case GET_SHORT:                 // fall-through
            case GET_INT:                   // fall-through
            case GET_LONG:                  // fall-through
            case GET_FLOAT:                 // fall-through
            case GET_DOUBLE:                // fall-through
            case PUT_REFERENCE:             // fall-through
            case PUT_BOOLEAN:               // fall-through
            case PUT_BYTE:                  // fall-through
            case PUT_CHAR:                  // fall-through
            case PUT_SHORT:                 // fall-through
            case PUT_INT:                   // fall-through
            case PUT_LONG:                  // fall-through
            case PUT_FLOAT:                 // fall-through
            case PUT_DOUBLE:                // fall-through
            case DIRECT_NEW_INVOKE_SPECIAL: // fall-through
            case DIRECT_INVOKE_INTERFACE:   // fall-through
            case DIRECT_INVOKE_SPECIAL:     // fall-through
            case DIRECT_INVOKE_SPECIAL_IFC: // fall-through
            case DIRECT_INVOKE_STATIC:      // fall-through
            case DIRECT_INVOKE_STATIC_INIT: // fall-through
            case DIRECT_INVOKE_VIRTUAL:     return resolveFrom(name, invokerType, DirectMethodHandle.Holder.class);
        }
        return null;
    }

    /**
     * Generate customized bytecode for a given LambdaForm.
     */
    static MemberName generateCustomizedCode(LambdaForm form, MethodType invokerType) {
        MemberName pregenerated = lookupPregenerated(form, invokerType);
        if (pregenerated != null)  return pregenerated; // pre-generated bytecode

        InvokerBytecodeGenerator g = new InvokerBytecodeGenerator("MH", form, invokerType);
        return g.loadMethod(g.generateCustomizedCodeBytes());
    }

    /** Generates code to check that actual receiver and LambdaForm matches */
    private boolean checkActualReceiver(CodeBuilder cob) {
        // Expects MethodHandle on the stack and actual receiver MethodHandle in slot #0
        cob.dup()
           .aload(0)
           .invokestatic(CD_MethodHandleImpl, "assertSame", MethodTypeDescImpl.ofValidated(CD_void, CD_Object, CD_Object));
        return true;
    }

    static final Annotation DONTINLINE      = Annotation.of(ReferenceClassDescImpl.ofValidated("Ljdk/internal/vm/annotation/DontInline;"));
    static final Annotation FORCEINLINE     = Annotation.of(ReferenceClassDescImpl.ofValidated("Ljdk/internal/vm/annotation/ForceInline;"));
    static final Annotation HIDDEN          = Annotation.of(ReferenceClassDescImpl.ofValidated("Ljdk/internal/vm/annotation/Hidden;"));
    static final Annotation INJECTEDPROFILE = Annotation.of(ReferenceClassDescImpl.ofValidated("Ljava/lang/invoke/InjectedProfile;"));
    static final Annotation LF_COMPILED     = Annotation.of(ReferenceClassDescImpl.ofValidated("Ljava/lang/invoke/LambdaForm$Compiled;"));

    // Suppress method in backtraces displayed to the user, mark this method as
    // a compiled LambdaForm, then either force or prohibit inlining.
    public static final RuntimeVisibleAnnotationsAttribute LF_DONTINLINE_ANNOTATIONS = RuntimeVisibleAnnotationsAttribute.of(HIDDEN, LF_COMPILED, DONTINLINE);
    public static final RuntimeVisibleAnnotationsAttribute LF_FORCEINLINE_ANNOTATIONS = RuntimeVisibleAnnotationsAttribute.of(HIDDEN, LF_COMPILED, FORCEINLINE);

    /**
     * Generate an invoker method for the passed {@link LambdaForm}.
     */
    private byte[] generateCustomizedCodeBytes() {
        final byte[] classFile = classFileSetup(new Consumer<>() {
            @Override
            public void accept(ClassBuilder clb) {
                addMethod(clb, true);
                clinit(clb, classEntry, classData);
                bogusMethod(clb, lambdaForm);
            }
        });
        return classFile;
    }

    void addMethod(ClassBuilder clb, boolean alive) {
        methodSetup(clb, new Consumer<>() {
            @Override
            public void accept(MethodBuilder mb) {

                if (lambdaForm.forceInline) {
                    mb.accept(LF_FORCEINLINE_ANNOTATIONS);
                } else {
                    mb.accept(LF_DONTINLINE_ANNOTATIONS);
                }

                if (alive) {
                    classData(mb, lambdaForm, CD_LambdaForm); // keep LambdaForm instance & its compiled form lifetime tightly coupled.
                }

                mb.withCode(new Consumer<>() {
                    @Override
                    public void accept(CodeBuilder cob) {
                        if (lambdaForm.customized != null) {
                            // Since LambdaForm is customized for a particular MethodHandle, it's safe to substitute
                            // receiver MethodHandle (at slot #0) with an embedded constant and use it instead.
                            // It enables more efficient code generation in some situations, since embedded constants
                            // are compile-time constants for JIT compiler.
                            cob.getstatic(classData(cob, lambdaForm.customized, CD_MethodHandle));
                            assert(checkActualReceiver(cob)); // expects MethodHandle on top of the stack
                            cob.astore(0);
                        }

                        // iterate over the form's names, generating bytecode instructions for each
                        // start iterating at the first name following the arguments
                        Name onStack = null;
                        for (int i = lambdaForm.arity; i < lambdaForm.names.length; i++) {
                            Name name = lambdaForm.names[i];

                            emitStoreResult(cob, onStack);
                            onStack = name;  // unless otherwise modified below
                            MethodHandleImpl.Intrinsic intr = name.function.intrinsicName();
                            switch (intr) {
                                case SELECT_ALTERNATIVE:
                                    assert lambdaForm.isSelectAlternative(i);
                                    if (PROFILE_GWT) {
                                        assert(name.arguments[0] instanceof Name n &&
                                                n.refersTo(MethodHandleImpl.class, "profileBoolean"));
                                        mb.with(RuntimeVisibleAnnotationsAttribute.of(List.of(INJECTEDPROFILE)));
                                    }
                                    onStack = emitSelectAlternative(cob, name, lambdaForm.names[i+1]);
                                    i++;  // skip MH.invokeBasic of the selectAlternative result
                                    continue;
                                case GUARD_WITH_CATCH:
                                    assert lambdaForm.isGuardWithCatch(i);
                                    onStack = emitGuardWithCatch(cob, i);
                                    i += 2; // jump to the end of GWC idiom
                                    continue;
                                case TRY_FINALLY:
                                    assert lambdaForm.isTryFinally(i);
                                    onStack = emitTryFinally(cob, i);
                                    i += 2; // jump to the end of the TF idiom
                                    continue;
                                case TABLE_SWITCH:
                                    assert lambdaForm.isTableSwitch(i);
                                    int numCases = (Integer) name.function.intrinsicData();
                                    onStack = emitTableSwitch(cob, i, numCases);
                                    i += 2; // jump to the end of the TS idiom
                                    continue;
                                case LOOP:
                                    assert lambdaForm.isLoop(i);
                                    onStack = emitLoop(cob, i);
                                    i += 2; // jump to the end of the LOOP idiom
                                    continue;
                                case ARRAY_LOAD:
                                    emitArrayLoad(cob, name);
                                    continue;
                                case ARRAY_STORE:
                                    emitArrayStore(cob, name);
                                    continue;
                                case ARRAY_LENGTH:
                                    emitArrayLength(cob, name);
                                    continue;
                                case IDENTITY:
                                    assert(name.arguments.length == 1);
                                    emitPushArguments(cob, name, 0);
                                    continue;
                                case ZERO:
                                    assert(name.arguments.length == 0);
                                    cob.loadConstant((ConstantDesc)name.type.basicTypeWrapper().zero());
                                    continue;
                                case NONE:
                                    // no intrinsic associated
                                    break;
                                default:
                                    throw newInternalError("Unknown intrinsic: "+intr);
                            }

                            MemberName member = name.function.member();
                            if (isStaticallyInvocable(member)) {
                                emitStaticInvoke(cob, member, name);
                            } else {
                                emitInvoke(cob, name);
                            }
                        }

                        // return statement
                        emitReturn(cob, onStack);
                    }
                });
            }
        });
    }

    /**
     * The BytecodeGenerationException.
     */
    @SuppressWarnings("serial")
    static final class BytecodeGenerationException extends RuntimeException {
        BytecodeGenerationException(Exception cause) {
            super(cause);
        }
    }

    void emitArrayLoad(CodeBuilder cob, Name name)   {
        Class<?> elementType = name.function.methodType().parameterType(0).getComponentType();
        assert elementType != null;
        emitPushArguments(cob, name, 0);
        if (elementType.isPrimitive()) {
            cob.arrayLoad(TypeKind.from(elementType));
        } else {
            cob.aaload();
        }
    }

    void emitArrayStore(CodeBuilder cob, Name name)  {
        Class<?> elementType = name.function.methodType().parameterType(0).getComponentType();
        assert elementType != null;
        emitPushArguments(cob, name, 0);
        if (elementType.isPrimitive()) {
            cob.arrayStore(TypeKind.from(elementType));
        } else {
            cob.aastore();
        }
    }

    void emitArrayLength(CodeBuilder cob, Name name) {
        assert name.function.methodType().parameterType(0).isArray();
        emitPushArguments(cob, name, 0);
        cob.arraylength();
    }

    /**
     * Emit an invoke for the given name.
     */
    void emitInvoke(CodeBuilder cob, Name name) {
        assert(!name.isLinkerMethodInvoke());  // should use the static path for these
        if (true) {
            // push receiver
            MethodHandle target = name.function.resolvedHandle();
            assert(target != null) : name.exprString();
            cob.getstatic(classData(cob, target, CD_MethodHandle));
            emitReferenceCast(cob, MethodHandle.class, target);
        } else {
            // load receiver
            cob.aload(0);
            emitReferenceCast(cob, MethodHandle.class, null);
            cob.getfield(CD_MethodHandle, "form", CD_LambdaForm)
               .getfield(CD_LambdaForm, "names", CD_LambdaForm_Name);
            // TODO more to come
        }

        // push arguments
        emitPushArguments(cob, name, 0);

        // invocation
        MethodType type = name.function.methodType();
        cob.invokevirtual(CD_MethodHandle, "invokeBasic", methodDesc(type.basicType()));
    }

    private static final Class<?>[] STATICALLY_INVOCABLE_PACKAGES = {
        // Sample classes from each package we are willing to bind to statically:
        java.lang.Object.class,
        java.util.Arrays.class,
        jdk.internal.misc.Unsafe.class
        //MethodHandle.class already covered
    };

    static boolean isStaticallyInvocable(NamedFunction ... functions) {
        for (NamedFunction nf : functions) {
            if (!isStaticallyInvocable(nf.member())) {
                return false;
            }
        }
        return true;
    }

    static boolean isStaticallyInvocable(Name name) {
        return isStaticallyInvocable(name.function.member());
    }

    static boolean isStaticallyInvocable(MemberName member) {
        if (member == null)  return false;
        if (member.isConstructor())  return false;
        Class<?> cls = member.getDeclaringClass();
        // Fast-path non-private members declared by MethodHandles, which is a common
        // case
        if (MethodHandle.class.isAssignableFrom(cls) && !member.isPrivate()) {
            assert(isStaticallyInvocableType(member.getMethodOrFieldType()));
            return true;
        }
        if (cls.isArray() || cls.isPrimitive())
            return false;  // FIXME
        if (cls.isAnonymousClass() || cls.isLocalClass())
            return false;  // inner class of some sort
        if (cls.getClassLoader() != MethodHandle.class.getClassLoader())
            return false;  // not on BCP
        if (cls.isHidden())
            return false;
        if (!isStaticallyInvocableType(member.getMethodOrFieldType()))
            return false;
        if (!member.isPrivate() && VerifyAccess.isSamePackage(MethodHandle.class, cls))
            return true;   // in java.lang.invoke package
        if (member.isPublic() && isStaticallyNameable(cls))
            return true;
        return false;
    }

    private static boolean isStaticallyInvocableType(MethodType mtype) {
        if (!isStaticallyNameable(mtype.returnType()))
            return false;
        for (Class<?> ptype : mtype.ptypes())
            if (!isStaticallyNameable(ptype))
                return false;
        return true;
    }

    static boolean isStaticallyNameable(Class<?> cls) {
        if (cls == Object.class)
            return true;
        if (MethodHandle.class.isAssignableFrom(cls)) {
            assert(!cls.isHidden());
            return true;
        }
        while (cls.isArray())
            cls = cls.getComponentType();
        if (cls.isPrimitive())
            return true;  // int[].class, for example
        if (cls.isHidden())
            return false;
        // could use VerifyAccess.isClassAccessible but the following is a safe approximation
        if (cls.getClassLoader() != Object.class.getClassLoader())
            return false;
        if (VerifyAccess.isSamePackage(MethodHandle.class, cls))
            return true;
        if (!Modifier.isPublic(cls.getModifiers()))
            return false;
        for (Class<?> pkgcls : STATICALLY_INVOCABLE_PACKAGES) {
            if (VerifyAccess.isSamePackage(pkgcls, cls))
                return true;
        }
        return false;
    }

    void emitStaticInvoke(CodeBuilder cob, Name name) {
        emitStaticInvoke(cob, name.function.member(), name);
    }

    /**
     * Emit an invoke for the given name, using the MemberName directly.
     */
    void emitStaticInvoke(CodeBuilder cob, MemberName member, Name name) {
        assert(member.equals(name.function.member()));
        Class<?> defc = member.getDeclaringClass();
        ClassDesc cdesc = classDesc(defc);
        String mname = member.getName();
        byte refKind = member.getReferenceKind();
        if (refKind == REF_invokeSpecial) {
            // in order to pass the verifier, we need to convert this to invokevirtual in all cases
            assert(member.canBeStaticallyBound()) : member;
            refKind = REF_invokeVirtual;
        }

        assert(!(member.getDeclaringClass().isInterface() && refKind == REF_invokeVirtual));

        // push arguments
        emitPushArguments(cob, name, 0);

        // invocation
        if (member.isMethod()) {
            var methodTypeDesc = methodDesc(member.getMethodType());
            cob.invoke(refKindOpcode(refKind), cdesc, mname, methodTypeDesc,
                                  member.getDeclaringClass().isInterface());
        } else {
            var fieldTypeDesc = classDesc(member.getFieldType());
            cob.fieldAccess(refKindOpcode(refKind), cdesc, mname, fieldTypeDesc);
        }
        // Issue a type assertion for the result, so we can avoid casts later.
        if (name.type == L_TYPE) {
            Class<?> rtype = member.getInvocationType().returnType();
            assert(!rtype.isPrimitive());
            if (rtype != Object.class && !rtype.isInterface()) {
                assertStaticType(rtype, name);
            }
        }
    }

    Opcode refKindOpcode(byte refKind) {
        switch (refKind) {
        case REF_invokeVirtual:      return Opcode.INVOKEVIRTUAL;
        case REF_invokeStatic:       return Opcode.INVOKESTATIC;
        case REF_invokeSpecial:      return Opcode.INVOKESPECIAL;
        case REF_invokeInterface:    return Opcode.INVOKEINTERFACE;
        case REF_getField:           return Opcode.GETFIELD;
        case REF_putField:           return Opcode.PUTFIELD;
        case REF_getStatic:          return Opcode.GETSTATIC;
        case REF_putStatic:          return Opcode.PUTSTATIC;
        }
        throw new InternalError("refKind="+refKind);
    }

    /**
     * Emit bytecode for the selectAlternative idiom.
     *
     * The pattern looks like (Cf. MethodHandleImpl.makeGuardWithTest):
     * <blockquote><pre>{@code
     *   Lambda(a0:L,a1:I)=>{
     *     t2:I=foo.test(a1:I);
     *     t3:L=MethodHandleImpl.selectAlternative(t2:I,(MethodHandle(int)int),(MethodHandle(int)int));
     *     t4:I=MethodHandle.invokeBasic(t3:L,a1:I);t4:I}
     * }</pre></blockquote>
     */
    private Name emitSelectAlternative(CodeBuilder cob, Name selectAlternativeName, Name invokeBasicName) {
        assert isStaticallyInvocable(invokeBasicName);

        Name receiver = (Name) invokeBasicName.arguments[0];

        Label L_fallback = cob.newLabel();
        Label L_done     = cob.newLabel();

        // load test result
        emitPushArgument(cob, selectAlternativeName, 0);

        // if_icmpne L_fallback
        cob.ifeq(L_fallback);

        // invoke selectAlternativeName.arguments[1]
        Class<?>[] preForkClasses = localClasses.clone();
        emitPushArgument(cob, selectAlternativeName, 1);  // get 2nd argument of selectAlternative
        emitStoreInsn(cob, TypeKind.REFERENCE, receiver.index());  // store the MH in the receiver slot
        emitStaticInvoke(cob, invokeBasicName);

        // goto L_done
        cob.goto_w(L_done);

        // L_fallback:
        cob.labelBinding(L_fallback);

        // invoke selectAlternativeName.arguments[2]
        System.arraycopy(preForkClasses, 0, localClasses, 0, preForkClasses.length);
        emitPushArgument(cob, selectAlternativeName, 2);  // get 3rd argument of selectAlternative
        emitStoreInsn(cob, TypeKind.REFERENCE, receiver.index());  // store the MH in the receiver slot
        emitStaticInvoke(cob, invokeBasicName);

        // L_done:
        cob.labelBinding(L_done);
        // for now do not bother to merge typestate; just reset to the dominator state
        System.arraycopy(preForkClasses, 0, localClasses, 0, preForkClasses.length);

        return invokeBasicName;  // return what's on stack
    }

    /**
     * Emit bytecode for the guardWithCatch idiom.
     *
     * The pattern looks like (Cf. MethodHandleImpl.makeGuardWithCatch):
     * <blockquote><pre>{@code
     *  guardWithCatch=Lambda(a0:L,a1:L,a2:L,a3:L,a4:L,a5:L,a6:L,a7:L)=>{
     *    t8:L=MethodHandle.invokeBasic(a4:L,a6:L,a7:L);
     *    t9:L=MethodHandleImpl.guardWithCatch(a1:L,a2:L,a3:L,t8:L);
     *   t10:I=MethodHandle.invokeBasic(a5:L,t9:L);t10:I}
     * }</pre></blockquote>
     *
     * It is compiled into bytecode equivalent of the following code:
     * <blockquote><pre>{@code
     *  try {
     *      return a1.invokeBasic(a6, a7);
     *  } catch (Throwable e) {
     *      if (!a2.isInstance(e)) throw e;
     *      return a3.invokeBasic(ex, a6, a7);
     *  }}</pre></blockquote>
     */
    private Name emitGuardWithCatch(CodeBuilder cob, int pos) {
        Name args    = lambdaForm.names[pos];
        Name invoker = lambdaForm.names[pos+1];
        Name result  = lambdaForm.names[pos+2];

        Label L_startBlock = cob.newLabel();
        Label L_endBlock = cob.newLabel();
        Label L_handler = cob.newLabel();
        Label L_done = cob.newLabel();

        Class<?> returnType = result.function.resolvedHandle().type().returnType();
        MethodType type = args.function.resolvedHandle().type()
                              .dropParameterTypes(0,1)
                              .changeReturnType(returnType);

        cob.exceptionCatch(L_startBlock, L_endBlock, L_handler, CD_Throwable);

        // Normal case
        cob.labelBinding(L_startBlock);
        // load target
        emitPushArgument(cob, invoker, 0);
        emitPushArguments(cob, args, 1); // skip 1st argument: method handle
        cob.invokevirtual(CD_MethodHandle, "invokeBasic", methodDesc(type.basicType()));
        cob.labelBinding(L_endBlock);
        cob.goto_w(L_done);

        // Exceptional case
        cob.labelBinding(L_handler);

        // Check exception's type
        cob.dup();
        // load exception class
        emitPushArgument(cob, invoker, 1);
        cob.swap();
        cob.invokevirtual(CD_Class, "isInstance", MTD_boolean_Object);
        Label L_rethrow = cob.newLabel();
        cob.ifeq(L_rethrow);

        // Invoke catcher
        // load catcher
        emitPushArgument(cob, invoker, 2);
        cob.swap();
        emitPushArguments(cob, args, 1); // skip 1st argument: method handle
        MethodType catcherType = type.insertParameterTypes(0, Throwable.class);
        cob.invokevirtual(CD_MethodHandle, "invokeBasic", methodDesc(catcherType.basicType()));
        cob.goto_w(L_done);

        cob.labelBinding(L_rethrow);
        cob.athrow();

        cob.labelBinding(L_done);

        return result;
    }

    /**
     * Emit bytecode for the tryFinally idiom.
     * <p>
     * The pattern looks like (Cf. MethodHandleImpl.makeTryFinally):
     * <blockquote><pre>{@code
     * // a0: BMH
     * // a1: target, a2: cleanup
     * // a3: box, a4: unbox
     * // a5 (and following): arguments
     * tryFinally=Lambda(a0:L,a1:L,a2:L,a3:L,a4:L,a5:L)=>{
     *   t6:L=MethodHandle.invokeBasic(a3:L,a5:L);         // box the arguments into an Object[]
     *   t7:L=MethodHandleImpl.tryFinally(a1:L,a2:L,t6:L); // call the tryFinally executor
     *   t8:L=MethodHandle.invokeBasic(a4:L,t7:L);t8:L}    // unbox the result; return the result
     * }</pre></blockquote>
     * <p>
     * It is compiled into bytecode equivalent to the following code:
     * <blockquote><pre>{@code
     * Throwable t;
     * Object r;
     * try {
     *     r = a1.invokeBasic(a5);
     * } catch (Throwable thrown) {
     *     t = thrown;
     *     throw t;
     * } finally {
     *     r = a2.invokeBasic(t, r, a5);
     * }
     * return r;
     * }</pre></blockquote>
     * <p>
     * Specifically, the bytecode will have the following form (the stack effects are given for the beginnings of
     * blocks, and for the situations after executing the given instruction - the code will have a slightly different
     * shape if the return type is {@code void}):
     * <blockquote><pre>{@code
     * TRY:                 (--)
     *                      load target                             (-- target)
     *                      load args                               (-- args... target)
     *                      INVOKEVIRTUAL MethodHandle.invokeBasic  (depends)
     * FINALLY_NORMAL:      (-- r_2nd* r)
     *                      store returned value                    (--)
     *                      load cleanup                            (-- cleanup)
     *                      ACONST_NULL                             (-- t cleanup)
     *                      load returned value                     (-- r_2nd* r t cleanup)
     *                      load args                               (-- args... r_2nd* r t cleanup)
     *                      INVOKEVIRTUAL MethodHandle.invokeBasic  (-- r_2nd* r)
     *                      GOTO DONE
     * CATCH:               (-- t)
     *                      DUP                                     (-- t t)
     * FINALLY_EXCEPTIONAL: (-- t t)
     *                      load cleanup                            (-- cleanup t t)
     *                      SWAP                                    (-- t cleanup t)
     *                      load default for r                      (-- r_2nd* r t cleanup t)
     *                      load args                               (-- args... r_2nd* r t cleanup t)
     *                      INVOKEVIRTUAL MethodHandle.invokeBasic  (-- r_2nd* r t)
     *                      POP/POP2*                               (-- t)
     *                      ATHROW
     * DONE:                (-- r)
     * }</pre></blockquote>
     * * = depends on whether the return type takes up 2 stack slots.
     */
    private Name emitTryFinally(CodeBuilder cob, int pos) {
        Name args    = lambdaForm.names[pos];
        Name invoker = lambdaForm.names[pos+1];
        Name result  = lambdaForm.names[pos+2];

        Label lFrom = cob.newLabel();
        Label lTo = cob.newLabel();
        Label lCatch = cob.newLabel();
        Label lDone = cob.newLabel();

        Class<?> returnType = result.function.resolvedHandle().type().returnType();
        BasicType basicReturnType = BasicType.basicType(returnType);
        boolean isNonVoid = returnType != void.class;

        MethodType type = args.function.resolvedHandle().type()
                .dropParameterTypes(0,1)
                .changeReturnType(returnType);
        MethodType cleanupType = type.insertParameterTypes(0, Throwable.class);
        if (isNonVoid) {
            cleanupType = cleanupType.insertParameterTypes(1, returnType);
        }
        MethodTypeDesc cleanupDesc = methodDesc(cleanupType.basicType());

        // exception handler table
        cob.exceptionCatch(lFrom, lTo, lCatch, CD_Throwable);

        // TRY:
        cob.labelBinding(lFrom);
        emitPushArgument(cob, invoker, 0); // load target
        emitPushArguments(cob, args, 1); // load args (skip 0: method handle)
        cob.invokevirtual(CD_MethodHandle, "invokeBasic", methodDesc(type.basicType()));
        cob.labelBinding(lTo);

        // FINALLY_NORMAL:
        int index = extendLocalsMap(new Class<?>[]{ returnType });
        if (isNonVoid) {
            emitStoreInsn(cob, basicReturnType.basicTypeKind(), index);
        }
        emitPushArgument(cob, invoker, 1); // load cleanup
        cob.loadConstant(null);
        if (isNonVoid) {
            emitLoadInsn(cob, basicReturnType.basicTypeKind(), index);
        }
        emitPushArguments(cob, args, 1); // load args (skip 0: method handle)
        cob.invokevirtual(CD_MethodHandle, "invokeBasic", cleanupDesc);
        cob.goto_w(lDone);

        // CATCH:
        cob.labelBinding(lCatch);
        cob.dup();

        // FINALLY_EXCEPTIONAL:
        emitPushArgument(cob, invoker, 1); // load cleanup
        cob.swap();
        if (isNonVoid) {
            emitZero(cob, BasicType.basicType(returnType)); // load default for result
        }
        emitPushArguments(cob, args, 1); // load args (skip 0: method handle)
        cob.invokevirtual(CD_MethodHandle, "invokeBasic", cleanupDesc);
        if (isNonVoid) {
            emitPopInsn(cob, basicReturnType);
        }
        cob.athrow();

        // DONE:
        cob.labelBinding(lDone);

        return result;
    }

    private void emitPopInsn(CodeBuilder cob, BasicType type) {
        switch (type) {
            case I_TYPE, F_TYPE, L_TYPE -> cob.pop();
            case J_TYPE, D_TYPE -> cob.pop2();
            default -> throw new InternalError("unknown type: " + type);
        }
    }

    private Name emitTableSwitch(CodeBuilder cob, int pos, int numCases) {
        Name args    = lambdaForm.names[pos];
        Name invoker = lambdaForm.names[pos + 1];
        Name result  = lambdaForm.names[pos + 2];

        Class<?> returnType = result.function.resolvedHandle().type().returnType();
        MethodType caseType = args.function.resolvedHandle().type()
            .dropParameterTypes(0, 1) // drop collector
            .changeReturnType(returnType);
        MethodTypeDesc caseDescriptor = methodDesc(caseType.basicType());

        emitPushArgument(cob, invoker, 2); // push cases
        cob.getfield(CD_CasesHolder, "cases", CD_MethodHandle_array);
        int casesLocal = extendLocalsMap(new Class<?>[] { MethodHandle[].class });
        emitStoreInsn(cob, TypeKind.REFERENCE, casesLocal);

        Label endLabel = cob.newLabel();
        Label defaultLabel = cob.newLabel();
        List<SwitchCase> cases = new ArrayList<>(numCases);
        for (int i = 0; i < numCases; i++) {
            cases.add(SwitchCase.of(i, cob.newLabel()));
        }

        emitPushArgument(cob, invoker, 0); // push switch input
        cob.tableswitch(0, numCases - 1, defaultLabel, cases);

        cob.labelBinding(defaultLabel);
        emitPushArgument(cob, invoker, 1); // push default handle
        emitPushArguments(cob, args, 1); // again, skip collector
        cob.invokevirtual(CD_MethodHandle, "invokeBasic", caseDescriptor);
        cob.goto_(endLabel);

        for (int i = 0; i < numCases; i++) {
            cob.labelBinding(cases.get(i).target());
            // Load the particular case:
            emitLoadInsn(cob, TypeKind.REFERENCE, casesLocal);
            cob.loadConstant(i);
            cob.aaload();

            // invoke it:
            emitPushArguments(cob, args, 1); // again, skip collector
            cob.invokevirtual(CD_MethodHandle, "invokeBasic", caseDescriptor);

            cob.goto_(endLabel);
        }

        cob.labelBinding(endLabel);

        return result;
    }

    /**
     * Emit bytecode for the loop idiom.
     * <p>
     * The pattern looks like (Cf. MethodHandleImpl.loop):
     * <blockquote><pre>{@code
     * // a0: BMH
     * // a1: LoopClauses (containing an array of arrays: inits, steps, preds, finis)
     * // a2: box, a3: unbox
     * // a4 (and following): arguments
     * loop=Lambda(a0:L,a1:L,a2:L,a3:L,a4:L)=>{
     *   t5:L=MethodHandle.invokeBasic(a2:L,a4:L);          // box the arguments into an Object[]
     *   t6:L=MethodHandleImpl.loop(bt:L,a1:L,t5:L);        // call the loop executor (with supplied types in bt)
     *   t7:L=MethodHandle.invokeBasic(a3:L,t6:L);t7:L}     // unbox the result; return the result
     * }</pre></blockquote>
     * <p>
     * It is compiled into bytecode equivalent to the code seen in {@link MethodHandleImpl#loop(BasicType[],
     * MethodHandleImpl.LoopClauses, Object...)}, with the difference that no arrays
     * will be used for local state storage. Instead, the local state will be mapped to actual stack slots.
     * <p>
     * Bytecode generation applies an unrolling scheme to enable better bytecode generation regarding local state type
     * handling. The generated bytecode will have the following form ({@code void} types are ignored for convenience).
     * Assume there are {@code C} clauses in the loop.
     * <blockquote><pre>{@code
     * PREINIT: ALOAD_1
     *          CHECKCAST LoopClauses
     *          GETFIELD LoopClauses.clauses
     *          ASTORE clauseDataIndex          // place the clauses 2-dimensional array on the stack
     * INIT:    (INIT_SEQ for clause 1)
     *          ...
     *          (INIT_SEQ for clause C)
     * LOOP:    (LOOP_SEQ for clause 1)
     *          ...
     *          (LOOP_SEQ for clause C)
     *          GOTO LOOP
     * DONE:    ...
     * }</pre></blockquote>
     * <p>
     * The {@code INIT_SEQ_x} sequence for clause {@code x} (with {@code x} ranging from {@code 0} to {@code C-1}) has
     * the following shape. Assume slot {@code vx} is used to hold the state for clause {@code x}.
     * <blockquote><pre>{@code
     * INIT_SEQ_x:  ALOAD clauseDataIndex
     *              ICONST_0
     *              AALOAD      // load the inits array
     *              ICONST x
     *              AALOAD      // load the init handle for clause x
     *              load args
     *              INVOKEVIRTUAL MethodHandle.invokeBasic
     *              store vx
     * }</pre></blockquote>
     * <p>
     * The {@code LOOP_SEQ_x} sequence for clause {@code x} (with {@code x} ranging from {@code 0} to {@code C-1}) has
     * the following shape. Again, assume slot {@code vx} is used to hold the state for clause {@code x}.
     * <blockquote><pre>{@code
     * LOOP_SEQ_x:  ALOAD clauseDataIndex
     *              ICONST_1
     *              AALOAD              // load the steps array
     *              ICONST x
     *              AALOAD              // load the step handle for clause x
     *              load locals
     *              load args
     *              INVOKEVIRTUAL MethodHandle.invokeBasic
     *              store vx
     *              ALOAD clauseDataIndex
     *              ICONST_2
     *              AALOAD              // load the preds array
     *              ICONST x
     *              AALOAD              // load the pred handle for clause x
     *              load locals
     *              load args
     *              INVOKEVIRTUAL MethodHandle.invokeBasic
     *              IFNE LOOP_SEQ_x+1   // predicate returned false -> jump to next clause
     *              ALOAD clauseDataIndex
     *              ICONST_3
     *              AALOAD              // load the finis array
     *              ICONST x
     *              AALOAD              // load the fini handle for clause x
     *              load locals
     *              load args
     *              INVOKEVIRTUAL MethodHandle.invokeBasic
     *              GOTO DONE           // jump beyond end of clauses to return from loop
     * }</pre></blockquote>
     */
    private Name emitLoop(CodeBuilder cob, int pos) {
        Name args    = lambdaForm.names[pos];
        Name invoker = lambdaForm.names[pos+1];
        Name result  = lambdaForm.names[pos+2];

        // extract clause and loop-local state types
        // find the type info in the loop invocation
        BasicType[] loopClauseTypes = (BasicType[]) invoker.arguments[0];
        Class<?>[] loopLocalStateTypes = Stream.of(loopClauseTypes)
                .filter(bt -> bt != BasicType.V_TYPE)
                .map(BasicType::basicTypeClass).toArray(Class<?>[]::new);
        Class<?>[] localTypes = new Class<?>[loopLocalStateTypes.length + 1];
        localTypes[0] = MethodHandleImpl.LoopClauses.class;
        System.arraycopy(loopLocalStateTypes, 0, localTypes, 1, loopLocalStateTypes.length);

        final int clauseDataIndex = extendLocalsMap(localTypes);
        final int firstLoopStateIndex = clauseDataIndex + 1;

        Class<?> returnType = result.function.resolvedHandle().type().returnType();
        MethodType loopType = args.function.resolvedHandle().type()
                .dropParameterTypes(0,1)
                .changeReturnType(returnType);
        MethodType loopHandleType = loopType.insertParameterTypes(0, loopLocalStateTypes);
        MethodType predType = loopHandleType.changeReturnType(boolean.class);
        MethodType finiType = loopHandleType;

        final int nClauses = loopClauseTypes.length;

        // indices to invoker arguments to load method handle arrays
        final int inits = 1;
        final int steps = 2;
        final int preds = 3;
        final int finis = 4;

        Label lLoop = cob.newLabel();
        Label lDone = cob.newLabel();
        Label lNext;

        // PREINIT:
        emitPushArgument(cob, MethodHandleImpl.LoopClauses.class, invoker.arguments[1]);
        cob.getfield(CD_LoopClauses, "clauses", CD_MethodHandle_array2);
        emitStoreInsn(cob, TypeKind.REFERENCE, clauseDataIndex);

        // INIT:
        for (int c = 0, state = 0; c < nClauses; ++c) {
            MethodType cInitType = loopType.changeReturnType(loopClauseTypes[c].basicTypeClass());
            emitLoopHandleInvoke(cob, invoker, inits, c, args, false, cInitType, loopLocalStateTypes, clauseDataIndex,
                    firstLoopStateIndex);
            if (cInitType.returnType() != void.class) {
                emitStoreInsn(cob, BasicType.basicType(cInitType.returnType()).basicTypeKind(), firstLoopStateIndex + state);
                ++state;
            }
        }

        // LOOP:
        cob.labelBinding(lLoop);

        for (int c = 0, state = 0; c < nClauses; ++c) {
            lNext = cob.newLabel();

            MethodType stepType = loopHandleType.changeReturnType(loopClauseTypes[c].basicTypeClass());
            boolean isVoid = stepType.returnType() == void.class;

            // invoke loop step
            emitLoopHandleInvoke(cob, invoker, steps, c, args, true, stepType, loopLocalStateTypes, clauseDataIndex,
                    firstLoopStateIndex);
            if (!isVoid) {
                emitStoreInsn(cob, BasicType.basicType(stepType.returnType()).basicTypeKind(), firstLoopStateIndex + state);
                ++state;
            }

            // invoke loop predicate
            emitLoopHandleInvoke(cob, invoker, preds, c, args, true, predType, loopLocalStateTypes, clauseDataIndex,
                    firstLoopStateIndex);
            cob.ifne(lNext);

            // invoke fini
            emitLoopHandleInvoke(cob, invoker, finis, c, args, true, finiType, loopLocalStateTypes, clauseDataIndex,
                    firstLoopStateIndex);
            cob.goto_w(lDone);

            // this is the beginning of the next loop clause
            cob.labelBinding(lNext);
        }

        cob.goto_w(lLoop);

        // DONE:
        cob.labelBinding(lDone);

        return result;
    }

    private int extendLocalsMap(Class<?>[] types) {
        int firstSlot = localsMap.length - 1;
        localsMap = Arrays.copyOf(localsMap, localsMap.length + types.length);
        localClasses = Arrays.copyOf(localClasses, localClasses.length + types.length);
        System.arraycopy(types, 0, localClasses, firstSlot, types.length);
        int index = localsMap[firstSlot - 1] + 1;
        int lastSlots = 0;
        for (int i = 0; i < types.length; ++i) {
            localsMap[firstSlot + i] = index;
            lastSlots = BasicType.basicType(localClasses[firstSlot + i]).basicTypeSlots();
            index += lastSlots;
        }
        localsMap[localsMap.length - 1] = index - lastSlots;
        return firstSlot;
    }

    private void emitLoopHandleInvoke(CodeBuilder cob, Name holder, int handles, int clause, Name args, boolean pushLocalState,
                                      MethodType type, Class<?>[] loopLocalStateTypes, int clauseDataSlot,
                                      int firstLoopStateSlot) {
        // load handle for clause
        emitPushClauseArray(cob, clauseDataSlot, handles);
        cob.loadConstant(clause);
        cob.aaload();
        // load loop state (preceding the other arguments)
        if (pushLocalState) {
            for (int s = 0; s < loopLocalStateTypes.length; ++s) {
                emitLoadInsn(cob, BasicType.basicType(loopLocalStateTypes[s]).basicTypeKind(), firstLoopStateSlot + s);
            }
        }
        // load loop args (skip 0: method handle)
        emitPushArguments(cob, args, 1);
        cob.invokevirtual(CD_MethodHandle, "invokeBasic", methodDesc(type));
    }

    private void emitPushClauseArray(CodeBuilder cob, int clauseDataSlot, int which) {
        emitLoadInsn(cob, TypeKind.REFERENCE, clauseDataSlot);
        cob.loadConstant(which - 1);
        cob.aaload();
    }

    private void emitZero(CodeBuilder cob, BasicType type) {
        switch (type) {
            case I_TYPE -> cob.iconst_0();
            case J_TYPE -> cob.lconst_0();
            case F_TYPE -> cob.fconst_0();
            case D_TYPE -> cob.dconst_0();
            case L_TYPE -> cob.aconst_null();
            default -> throw new InternalError("unknown type: " + type);
        };
    }

    private void emitPushArguments(CodeBuilder cob, Name args, int start) {
        MethodType type = args.function.methodType();
        for (int i = start; i < args.arguments.length; i++) {
            emitPushArgument(cob, type.parameterType(i), args.arguments[i]);
        }
    }

    private void emitPushArgument(CodeBuilder cob, Name name, int paramIndex) {
        Object arg = name.arguments[paramIndex];
        Class<?> ptype = name.function.methodType().parameterType(paramIndex);
        emitPushArgument(cob, ptype, arg);
    }

    private void emitPushArgument(CodeBuilder cob, Class<?> ptype, Object arg) {
        BasicType bptype = basicType(ptype);
        if (arg instanceof Name n) {
            emitLoadInsn(cob, n.type.basicTypeKind(), n.index());
            emitImplicitConversion(cob, n.type, ptype, n);
        } else if ((arg == null || arg instanceof String) && bptype == L_TYPE) {
            cob.loadConstant((ConstantDesc)arg);
        } else {
            if (Wrapper.isWrapperType(arg.getClass()) && bptype != L_TYPE) {
                cob.loadConstant((ConstantDesc)arg);
            } else {
                cob.getstatic(classData(cob, arg, CD_Object));
                emitImplicitConversion(cob, L_TYPE, ptype, arg);
            }
        }
    }

    /**
     * Store the name to its local, if necessary.
     */
    private void emitStoreResult(CodeBuilder cob, Name name) {
        if (name != null && name.type != V_TYPE) {
            // non-void: actually assign
            emitStoreInsn(cob, name.type.basicTypeKind(), name.index());
        }
    }

    /**
     * Emits a return statement from a LF invoker. If required, the result type is cast to the correct return type.
     */
    private void emitReturn(CodeBuilder cob, Name onStack) {
        // return statement
        Class<?> rclass = invokerType.returnType();
        BasicType rtype = lambdaForm.returnType();
        assert(rtype == basicType(rclass));  // must agree
        if (rtype == V_TYPE) {
            // void
            cob.return_();
            // it doesn't matter what rclass is; the JVM will discard any value
        } else {
            LambdaForm.Name rn = lambdaForm.names[lambdaForm.result];

            // put return value on the stack if it is not already there
            if (rn != onStack) {
                emitLoadInsn(cob, rtype.basicTypeKind(), lambdaForm.result);
            }

            emitImplicitConversion(cob, rtype, rclass, rn);

            // generate actual return statement
            cob.return_(rtype.basicTypeKind());
        }
    }

    /**
     * Emit a type conversion bytecode casting from "from" to "to".
     */
    private void emitPrimCast(CodeBuilder cob, TypeKind from, TypeKind to) {
        // Here's how.
        // -   indicates forbidden
        // <-> indicates implicit
        //      to ----> boolean  byte     short    char     int      long     float    double
        // from boolean    <->        -        -        -        -        -        -        -
        //      byte        -       <->       i2s      i2c      <->      i2l      i2f      i2d
        //      short       -       i2b       <->      i2c      <->      i2l      i2f      i2d
        //      char        -       i2b       i2s      <->      <->      i2l      i2f      i2d
        //      int         -       i2b       i2s      i2c      <->      i2l      i2f      i2d
        //      long        -     l2i,i2b   l2i,i2s  l2i,i2c    l2i      <->      l2f      l2d
        //      float       -     f2i,i2b   f2i,i2s  f2i,i2c    f2i      f2l      <->      f2d
        //      double      -     d2i,i2b   d2i,i2s  d2i,i2c    d2i      d2l      d2f      <->
        if (from != to && from != TypeKind.BOOLEAN) try {
            cob.conversion(from, to);
        } catch (IllegalArgumentException e) {
            throw new IllegalStateException("unhandled prim cast: " + from + "2" + to);
        }
    }

    /**
     * Generate bytecode for a LambdaForm.vmentry which calls interpretWithArguments.
     */
    static MemberName generateLambdaFormInterpreterEntryPoint(MethodType mt) {
        assert(isValidSignature(basicTypeSignature(mt)));
        String name = "interpret_"+basicTypeChar(mt.returnType());
        MethodType type = mt;  // includes leading argument
        type = type.changeParameterType(0, MethodHandle.class);
        InvokerBytecodeGenerator g = new InvokerBytecodeGenerator("LFI", name, type);
        return g.loadMethod(g.generateLambdaFormInterpreterEntryPointBytes());
    }

    private byte[] generateLambdaFormInterpreterEntryPointBytes() {
        final byte[] classFile = classFileSetup(new Consumer<>() {
            @Override
            public void accept(ClassBuilder clb) {
                methodSetup(clb, new Consumer<>() {
                    @Override
                    public void accept(MethodBuilder mb) {

                        mb.with(RuntimeVisibleAnnotationsAttribute.of(List.of(
                                HIDDEN,    // Suppress this method in backtraces displayed to the user.
                                DONTINLINE // Don't inline the interpreter entry.
                        )));

                        mb.withCode(new Consumer<>() {
                            @Override
                            public void accept(CodeBuilder cob) {
                                // create parameter array
                                cob.loadConstant(invokerType.parameterCount());
                                cob.anewarray(CD_Object);

                                // fill parameter array
                                for (int i = 0; i < invokerType.parameterCount(); i++) {
                                    Class<?> ptype = invokerType.parameterType(i);
                                    cob.dup();
                                    cob.loadConstant(i);
                                    emitLoadInsn(cob, basicType(ptype).basicTypeKind(), i);
                                    // box if primitive type
                                    if (ptype.isPrimitive()) {
                                        emitBoxing(cob, TypeKind.from(ptype));
                                    }
                                    cob.aastore();
                                }
                                // invoke
                                cob.aload(0);
                                cob.getfield(CD_MethodHandle, "form", CD_LambdaForm);
                                cob.swap();  // swap form and array; avoid local variable
                                cob.invokevirtual(CD_LambdaForm, "interpretWithArguments", MethodTypeDescImpl.ofValidated(CD_Object, CD_Object_array));

                                // maybe unbox
                                Class<?> rtype = invokerType.returnType();
                                TypeKind rtypeK = TypeKind.from(rtype);
                                if (rtype.isPrimitive() && rtype != void.class) {
                                    emitUnboxing(cob, rtypeK);
                                }

                                // return statement
                                cob.return_(rtypeK);
                            }
                        });
                    }
                });
                clinit(clb, classEntry, classData);
                bogusMethod(clb, invokerType);
            }
        });
        return classFile;
    }

    /**
     * Generate bytecode for a NamedFunction invoker.
     */
    static MemberName generateNamedFunctionInvoker(MethodTypeForm typeForm) {
        MethodType invokerType = NamedFunction.INVOKER_METHOD_TYPE;
        String invokerName = "invoke_" + shortenSignature(basicTypeSignature(typeForm.erasedType()));
        InvokerBytecodeGenerator g = new InvokerBytecodeGenerator("NFI", invokerName, invokerType);
        return g.loadMethod(g.generateNamedFunctionInvokerImpl(typeForm));
    }

    private byte[] generateNamedFunctionInvokerImpl(MethodTypeForm typeForm) {
        MethodType dstType = typeForm.erasedType();
        final byte[] classFile = classFileSetup(new Consumer<>() {
            @Override
            public void accept(ClassBuilder clb) {
                methodSetup(clb, new Consumer<>() {
                    @Override
                    public void accept(MethodBuilder mb) {

                        mb.with(RuntimeVisibleAnnotationsAttribute.of(List.of(
                                HIDDEN,    // Suppress this method in backtraces displayed to the user.
                                FORCEINLINE // Force inlining of this invoker method.
                        )));

                        mb.withCode(new Consumer<>() {
                            @Override
                            public void accept(CodeBuilder cob) {
                                // Load receiver
                                cob.aload(0);

                                // Load arguments from array
                                for (int i = 0; i < dstType.parameterCount(); i++) {
                                    cob.aload(1);
                                    cob.loadConstant(i);
                                    cob.aaload();

                                    // Maybe unbox
                                    Class<?> dptype = dstType.parameterType(i);
                                    if (dptype.isPrimitive()) {
                                        TypeKind dstTK = TypeKind.from(dptype);
                                        TypeKind srcTK = dstTK.asLoadable();
                                        emitUnboxing(cob, srcTK);
                                        emitPrimCast(cob, srcTK, dstTK);
                                    }
                                }

                                // Invoke
                                MethodTypeDesc targetDesc = methodDesc(dstType.basicType());
                                cob.invokevirtual(CD_MethodHandle, "invokeBasic", targetDesc);

                                // Box primitive types
                                Class<?> rtype = dstType.returnType();
                                if (rtype != void.class && rtype.isPrimitive()) {
                                    TypeKind srcTK = TypeKind.from(rtype);
                                    TypeKind dstTK = srcTK.asLoadable();
                                    // boolean casts not allowed
                                    emitPrimCast(cob, srcTK, dstTK);
                                    emitBoxing(cob, dstTK);
                                }

                                // If the return type is void we return a null reference.
                                if (rtype == void.class) {
                                    cob.aconst_null();
                                }
                               cob.areturn();  // NOTE: NamedFunction invokers always return a reference value.
                            }
                        });
                    }
                });
                clinit(clb, classEntry, classData);
                bogusMethod(clb, dstType);
            }
        });
        return classFile;
    }

    /**
     * Emit a bogus method that just loads some string constants. This is to get the constants into the constant pool
     * for debugging purposes.
     */
    private void bogusMethod(ClassBuilder clb, Object os) {
        if (dumper().isEnabled()) {
            clb.withMethodBody("dummy", MTD_void, ACC_STATIC, new Consumer<>() {
                @Override
                public void accept(CodeBuilder cob) {
                    cob.ldc(os.toString());
                    cob.pop();
                    cob.return_();
                }
            });
        }
    }

    static ClassDesc classDesc(Class<?> cls) {
<<<<<<< HEAD
        assert(VerifyAccess.ensureTypeVisible(cls, Object.class)) : cls.getName();
        return cls.isPrimitive() ? Wrapper.forPrimitiveType(cls).basicClassDescriptor()
             : cls == MethodHandle.class ? CD_MethodHandle
=======
//        assert(VerifyAccess.isTypeVisible(cls, Object.class)) : cls.getName();
        return cls == MethodHandle.class ? CD_MethodHandle
>>>>>>> d6820d13
             : cls == DirectMethodHandle.class ? CD_DirectMethodHandle
             : cls == Object.class ? CD_Object
             : cls == MemberName.class ? CD_MemberName
             : cls == MethodType.class ? CD_MethodType
             : cls.isPrimitive() ? Wrapper.forPrimitiveType(cls).basicClassDescriptor()
             : ReferenceClassDescImpl.ofValidated(cls.descriptorString());
    }

    static MethodTypeDesc methodDesc(MethodType mt) {
        var params = new ClassDesc[mt.parameterCount()];
        for (int i = 0; i < params.length; i++) {
            params[i] = classDesc(mt.parameterType(i));
        }
        return MethodTypeDescImpl.ofValidated(classDesc(mt.returnType()), params);
    }
}<|MERGE_RESOLUTION|>--- conflicted
+++ resolved
@@ -1654,14 +1654,8 @@
     }
 
     static ClassDesc classDesc(Class<?> cls) {
-<<<<<<< HEAD
-        assert(VerifyAccess.ensureTypeVisible(cls, Object.class)) : cls.getName();
-        return cls.isPrimitive() ? Wrapper.forPrimitiveType(cls).basicClassDescriptor()
-             : cls == MethodHandle.class ? CD_MethodHandle
-=======
 //        assert(VerifyAccess.isTypeVisible(cls, Object.class)) : cls.getName();
         return cls == MethodHandle.class ? CD_MethodHandle
->>>>>>> d6820d13
              : cls == DirectMethodHandle.class ? CD_DirectMethodHandle
              : cls == Object.class ? CD_Object
              : cls == MemberName.class ? CD_MemberName
