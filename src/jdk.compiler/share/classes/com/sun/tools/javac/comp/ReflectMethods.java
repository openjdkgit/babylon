--- conflicted
+++ resolved
@@ -448,13 +448,6 @@
 
         // unsupported tree nodes
         private static final EnumSet<JCTree.Tag> UNSUPPORTED_TAGS = EnumSet.of(
-                // statements
-<<<<<<< HEAD
-                Tag.SWITCH,
-=======
-                Tag.SYNCHRONIZED,
->>>>>>> 8042d934
-
                 // the nodes below are not as relevant, either because they have already
                 // been handled by an earlier compiler pass, or because they are typically
                 // not handled directly, but in the context of some enclosing statement.
